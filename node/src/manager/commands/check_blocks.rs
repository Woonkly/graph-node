use crate::manager::prompt::prompt_for_confirmation;
use graph::{
    anyhow::{bail, ensure},
    components::store::ChainStore as ChainStoreTrait,
    prelude::{
        anyhow::{self, anyhow, Context},
        web3::types::H256,
    },
    slog::Logger,
};
use graph_chain_ethereum::{EthereumAdapter, EthereumAdapterTrait};
use graph_store_postgres::ChainStore;
use std::sync::Arc;

pub async fn by_hash(
    hash: &str,
    chain_store: Arc<ChainStore>,
    ethereum_adapter: &EthereumAdapter,
    logger: &Logger,
) -> anyhow::Result<()> {
    let block_hash = helpers::parse_block_hash(hash)?;
    run(&block_hash, &chain_store, ethereum_adapter, logger).await
}

pub async fn by_number(
    number: i32,
    chain_store: Arc<ChainStore>,
    ethereum_adapter: &EthereumAdapter,
    logger: &Logger,
    delete_duplicates: bool,
) -> anyhow::Result<()> {
    let block_hashes = steps::resolve_block_hash_from_block_number(number, &chain_store)?;

    match &block_hashes.as_slice() {
        [] => bail!("Could not find a block with number {} in store", number),
        [block_hash] => run(block_hash, &chain_store, ethereum_adapter, logger).await,
        &block_hashes => {
            handle_multiple_block_hashes(number, block_hashes, &chain_store, delete_duplicates)
                .await
        }
    }
}

pub async fn by_range(
    chain_store: Arc<ChainStore>,
    ethereum_adapter: &EthereumAdapter,
    range_from: Option<i32>,
    range_to: Option<i32>,
    logger: &Logger,
    delete_duplicates: bool,
) -> anyhow::Result<()> {
    // Resolve a range of block numbers into a collection of blocks hashes
    let range = ranges::Range::new(range_from, range_to)?;
    let max = match range.upper_bound {
        // When we have an open upper bound, we use the chain head's block number
        None => steps::find_chain_head(&chain_store)?,
        Some(x) => x,
    };
    // FIXME: This performs poorly.
    // TODO: This could be turned into async code
    for block_number in range.lower_bound..=max {
        println!("Checking block [{block_number}/{max}]");
        let block_hashes = steps::resolve_block_hash_from_block_number(block_number, &chain_store)?;
        match &block_hashes.as_slice() {
            [] => eprintln!("Found no block hash with number {block_number}"),
            [block_hash] => run(block_hash, &chain_store, ethereum_adapter, logger).await?,
            &block_hashes => {
                handle_multiple_block_hashes(
                    block_number,
                    block_hashes,
                    &chain_store,
                    delete_duplicates,
                )
                .await?
            }
        }
    }
    Ok(())
}

pub fn truncate(chain_store: Arc<ChainStore>, skip_confirmation: bool) -> anyhow::Result<()> {
    let prompt = format!(
        "This will delete all cached blocks for {}.\nProceed?",
        chain_store.chain
    );
    if !skip_confirmation && !prompt_for_confirmation(&prompt)? {
        println!("Aborting.");
        return Ok(());
    }

    chain_store
        .truncate_block_cache()
        .with_context(|| format!("Failed to truncate block cache for {}", chain_store.chain))
}

async fn run(
    block_hash: &H256,
    chain_store: &ChainStore,
    ethereum_adapter: &EthereumAdapter,
    logger: &Logger,
) -> anyhow::Result<()> {
    let cached_block = steps::fetch_single_cached_block(*block_hash, &chain_store)?;
    let provider_block =
        steps::fetch_single_provider_block(&block_hash, ethereum_adapter, logger).await?;
    let diff = steps::diff_block_pair(&cached_block, &provider_block);
    steps::report_difference(diff.as_deref(), &block_hash);
    if diff.is_some() {
        steps::delete_block(&block_hash, &chain_store)?;
    }
    Ok(())
}

async fn handle_multiple_block_hashes(
    block_number: i32,
    block_hashes: &[H256],
    chain_store: &ChainStore,
    delete_duplicates: bool,
) -> anyhow::Result<()> {
    println!(
        "graphman found {} different block hashes for block number {} in the store \
         and is unable to tell which one to check:",
        block_hashes.len(),
        block_number
    );
    for (num, hash) in block_hashes.iter().enumerate() {
        println!("{:>4}:  {hash:?}", num + 1);
    }
    if delete_duplicates {
        println!("Deleting duplicated blocks...");
        for hash in block_hashes {
            steps::delete_block(hash, chain_store)?;
        }
    } else {
        eprintln!(
            "Operation aborted for block number {block_number}.\n\
             To delete the duplicated blocks and continue this operation, rerun this command with \
             the `--delete-duplicates` option."
        )
    }
    Ok(())
}

mod steps {
    use super::*;

    use futures::compat::Future01CompatExt;
    use graph::{
        anyhow::bail,
        prelude::serde_json::{self, Value},
    };
    use json_structural_diff::{colorize as diff_to_string, JsonDiff};

    /// Queries the [`ChainStore`] about the block hash for the given block number.
    ///
    /// Multiple block hashes can be returned as the store does not enforce uniqueness based on
    /// block numbers.
    /// Returns an empty vector if no block hash is found.
    pub(super) fn resolve_block_hash_from_block_number(
        number: i32,
        chain_store: &ChainStore,
    ) -> anyhow::Result<Vec<H256>> {
        let block_hashes = chain_store.block_hashes_by_block_number(number)?;
        Ok(block_hashes
            .into_iter()
            .map(|x| H256::from_slice(&x.as_slice()[..32]))
            .collect())
    }

    /// Queries the [`ChainStore`] for a cached block given a block hash.
    ///
    /// Errors on a non-unary result.
    pub(super) fn fetch_single_cached_block(
        block_hash: H256,
        chain_store: &ChainStore,
    ) -> anyhow::Result<Value> {
        let blocks = chain_store.blocks(&[block_hash.into()])?;
        match blocks.len() {
            0 => bail!("Failed to locate block with hash {} in store", block_hash),
            1 => {}
            _ => bail!("Found multiple blocks with hash {} in store", block_hash),
        };
        // Unwrap: We just checked that the vector has a single element
        Ok(blocks.into_iter().next().unwrap())
    }

    /// Fetches a block from a JRPC endpoint.
    ///
    /// Errors on provider failure or if the returned block has a different hash than the one
    /// requested.
    pub(super) async fn fetch_single_provider_block(
        block_hash: &H256,
        ethereum_adapter: &EthereumAdapter,
        logger: &Logger,
    ) -> anyhow::Result<Value> {
        let provider_block = ethereum_adapter
            .block_by_hash(&logger, *block_hash)
            .compat()
            .await
            .with_context(|| format!("failed to fetch block {block_hash}"))?
            .ok_or_else(|| anyhow!("JRPC provider found no block with hash {block_hash:?}"))?;
        ensure!(
            provider_block.hash == Some(*block_hash),
            "Provider responded with a different block hash"
        );
        serde_json::to_value(provider_block)
            .context("failed to parse provider block as a JSON value")
    }

    /// Compares two [`serde_json::Value`] values.
    ///
    /// If they are different, returns a user-friendly string ready to be displayed.
    pub(super) fn diff_block_pair(a: &Value, b: &Value) -> Option<String> {
        if a == b {
            None
        } else {
            match JsonDiff::diff(a, &b, false).diff {
                // The diff could potentially be a `Value::Null`, which is equivalent to not being
                // different at all.
                None | Some(Value::Null) => None,
                Some(diff) => {
                    // Convert the JSON diff to a pretty-formatted text that will be displayed to
                    // the user
                    Some(diff_to_string(&diff, false))
                }
            }
        }
    }

    /// Prints the difference between two [`serde_json::Value`] values to the user.
    pub(super) fn report_difference(difference: Option<&str>, hash: &H256) {
        if let Some(diff) = difference {
            eprintln!("block {hash} diverges from cache:");
            eprintln!("{diff}");
        } else {
            println!("Cached block is equal to the same block from provider.")
        }
    }

    /// Attempts to delete a block from the block cache.
    pub(super) fn delete_block(hash: &H256, chain_store: &ChainStore) -> anyhow::Result<()> {
        println!("Deleting block {hash} from cache.");
        chain_store.delete_blocks(&[&hash])?;
        println!("Done.");
        Ok(())
    }

    /// Queries the [`ChainStore`] about the chain head.
    pub(super) fn find_chain_head(chain_store: &ChainStore) -> anyhow::Result<i32> {
        let chain_head: Option<i32> = chain_store.chain_head_block(&chain_store.chain)?;
        chain_head.ok_or_else(|| anyhow!("Could not find the chain head for {}", chain_store.chain))
    }
}

mod helpers {
    use super::*;
    use graph::prelude::hex;

    /// Tries to parse a [`H256`] from a hex string.
    pub(super) fn parse_block_hash(hash: &str) -> anyhow::Result<H256> {
        let hash = hash.trim_start_matches("0x");
        let hash = hex::decode(hash)?;
        Ok(H256::from_slice(&hash))
    }

<<<<<<< HEAD
    /// Asks users if they are certain about truncating the whole block cache.
    pub(super) fn prompt_for_confirmation() -> anyhow::Result<bool> {
        print!("This will delete all cached blocks.\nProceed? [y/N] ");
        io::stdout().flush()?;

        let mut answer = String::new();
        io::stdin().read_line(&mut answer)?;
        answer.make_ascii_lowercase();

        match answer.trim() {
            "y" | "yes" => Ok(true),
            _ => Ok(false),
=======
    /// Convenience function for extracting values from unary sets.
    pub(super) fn get_single_item<I, T>(name: &'static str, collection: I) -> anyhow::Result<T>
    where
        I: IntoIterator<Item = T>,
    {
        let mut iterator = collection.into_iter();
        match (iterator.next(), iterator.next()) {
            (Some(a), None) => Ok(a),
            (None, None) => bail!("Expected a single {name} but found none."),
            _ => bail!("Expected a single {name} but found multiple occurrences."),
>>>>>>> fdb98063
        }
    }
}

/// Custom range type
mod ranges {
    use graph::prelude::anyhow::{self, bail};

    pub(super) struct Range {
        pub(super) lower_bound: i32,
        pub(super) upper_bound: Option<i32>,
    }

    impl Range {
        pub fn new(lower_bound: Option<i32>, upper_bound: Option<i32>) -> anyhow::Result<Self> {
            let (lower_bound, upper_bound) = match (lower_bound, upper_bound) {
                // Invalid cases:
                (None, None) => {
                    bail!(
                        "This would wipe the whole cache. \
                         Use `graphman chain truncate` instead"
                    )
                }
                (Some(0), _) => bail!("Genesis block can't be removed"),
                (Some(x), _) | (_, Some(x)) if x < 0 => {
                    bail!("Negative block number used as range bound: {}", x)
                }
                (Some(lower), Some(upper)) if upper < lower => bail!(
                    "Upper bound ({}) can't be smaller than lower bound ({})",
                    upper,
                    lower
                ),

                // Valid cases:
                // Open lower bounds are set to the lowest possible block number
                (None, upper @ Some(_)) => (1, upper),
                (Some(lower), upper) => (lower, upper),
            };

            Ok(Self {
                lower_bound,
                upper_bound,
            })
        }
    }
}<|MERGE_RESOLUTION|>--- conflicted
+++ resolved
@@ -262,7 +262,6 @@
         Ok(H256::from_slice(&hash))
     }
 
-<<<<<<< HEAD
     /// Asks users if they are certain about truncating the whole block cache.
     pub(super) fn prompt_for_confirmation() -> anyhow::Result<bool> {
         print!("This will delete all cached blocks.\nProceed? [y/N] ");
@@ -275,18 +274,6 @@
         match answer.trim() {
             "y" | "yes" => Ok(true),
             _ => Ok(false),
-=======
-    /// Convenience function for extracting values from unary sets.
-    pub(super) fn get_single_item<I, T>(name: &'static str, collection: I) -> anyhow::Result<T>
-    where
-        I: IntoIterator<Item = T>,
-    {
-        let mut iterator = collection.into_iter();
-        match (iterator.next(), iterator.next()) {
-            (Some(a), None) => Ok(a),
-            (None, None) => bail!("Expected a single {name} but found none."),
-            _ => bail!("Expected a single {name} but found multiple occurrences."),
->>>>>>> fdb98063
         }
     }
 }
